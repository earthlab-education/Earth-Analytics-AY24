# Earth Analytics Program, Fall 2024 - Summer 2025

Welcome to the Earth Analytics Program! You will use this repository to ask questions about the class and the homework, review each others' work, and join in class discussions.

Contributors:
| Name | GitHub Username | Portfolio URL |
| ---- | --------------- | ------------- |
<<<<<<< HEAD
| Hannah Rieder | hanried | [hanried.github.io](https://hanried.github.io/) |
=======
| Randi Neff |BioNCphilic  | https://bioncphilic.github.io |
| Will Toon | WillToon | <a href="https://willtoon.github.io/" target="_blank">willtoon.github.io</a>
| Hannah Rieder | reidhan | [reidhan.github.io](https://reidhan.github.io/) |
>>>>>>> 1d4995f9
| Atticus Baker| [atticusbaker](https://www.github.com/atticusbaker)|[atticusbaker.github.io/](https://atticusbaker.github.io/)  |
| Nolan Welsh |npwelsh  | [npwelsh.github.io](https://npwelsh.github.io/) |
| Thomas Stogoski | tjstogoski | [tjstogoski.github.io](https://tjstogoski.github.io) |
| Ana Maria Marangunic | amarangunic |[amarangunic.github.io](https://amarangunic.github.io)  |
| Erin Zimmerman | ZimmZone |[zimmzone.github.io](https://zimmzone.github.io)|
| Alison Post | akpost21  | [akpost21.github.io](https://akpost21.github.io/) |
| G. Paul Bailey | gpb3037 | https://gpb3037.github.io/ |
| Brian S. Yandell | [byandell](https://www.github.com/byandell) | [byandell.github.io](https://byandell.github.io) |<|MERGE_RESOLUTION|>--- conflicted
+++ resolved
@@ -5,13 +5,9 @@
 Contributors:
 | Name | GitHub Username | Portfolio URL |
 | ---- | --------------- | ------------- |
-<<<<<<< HEAD
 | Hannah Rieder | hanried | [hanried.github.io](https://hanried.github.io/) |
-=======
 | Randi Neff |BioNCphilic  | https://bioncphilic.github.io |
-| Will Toon | WillToon | <a href="https://willtoon.github.io/" target="_blank">willtoon.github.io</a>
-| Hannah Rieder | reidhan | [reidhan.github.io](https://reidhan.github.io/) |
->>>>>>> 1d4995f9
+| Will Toon | WillToon | <a href="https://willtoon.github.io/" target="_blank">willtoon.github.io</a> |
 | Atticus Baker| [atticusbaker](https://www.github.com/atticusbaker)|[atticusbaker.github.io/](https://atticusbaker.github.io/)  |
 | Nolan Welsh |npwelsh  | [npwelsh.github.io](https://npwelsh.github.io/) |
 | Thomas Stogoski | tjstogoski | [tjstogoski.github.io](https://tjstogoski.github.io) |
