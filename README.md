# Earth Analytics Program, Fall 2024 - Summer 2025

Welcome to the Earth Analytics Program! You will use this repository to ask questions about the class and the homework, review each others' work, and join in class discussions.

Contributors:
| Name | GitHub Username | Portfolio URL |
| ---- | --------------- | ------------- |
<<<<<<< HEAD
| Alison Post | akpost21  | [akpost21.github.io](akpost21.github.io) |
| Allie Larsen | allierosel | allierosel.github.io |
=======
|  |  |  |
>>>>>>> 945970c5
<|MERGE_RESOLUTION|>--- conflicted
+++ resolved
@@ -5,9 +5,4 @@
 Contributors:
 | Name | GitHub Username | Portfolio URL |
 | ---- | --------------- | ------------- |
-<<<<<<< HEAD
 | Alison Post | akpost21  | [akpost21.github.io](akpost21.github.io) |
-| Allie Larsen | allierosel | allierosel.github.io |
-=======
-|  |  |  |
->>>>>>> 945970c5
