--- conflicted
+++ resolved
@@ -4,13 +4,9 @@
 
 Contributors:
 | Name | GitHub Username | Portfolio URL |
-<<<<<<< HEAD
 | -------- | ------------ | ------------- |
 | Anna Poslednik | annaposlednik | [annaposlednik.github.io](https://annaposlednik.github.io) |
-=======
-| ---- | --------------- | ------------- |
 | Victoria Aragon  |VictoriAragon  | https://VictoriAragon.github.io |
->>>>>>> 42ebcd81
 | Randi Neff |BioNCphilic  | https://bioncphilic.github.io |
 | Will Toon | WillToon | <a href="https://willtoon.github.io/" target="_blank">willtoon.github.io</a>
 | Hannah Rieder | reidhan | [reidhan.github.io](https://reidhan.github.io/) |
@@ -21,6 +17,7 @@
 | Erin Zimmerman | ZimmZone |[zimmzone.github.io](https://zimmzone.github.io)|
 | Alison Post | akpost21  | [akpost21.github.io](https://akpost21.github.io/) |
 | G. Paul Bailey | gpb3037 | https://gpb3037.github.io/ |
+| Brian S. Yandell | [byandell](https://www.github.com/byandell) | [byandell.github.io](https://byandell.github.io) |
 | Chris Quinn | cmq879 | [cmq879.github.io](https://cmq879.github.io/) |
 | Brian S. Yandell | [byandell](https://www.github.com/byandell) | [byandell.github.io](https://byandell.github.io) |
 | Allen-Michael Moench | [almo1024](https://www.github.com/allenmoench) | [allenmoench.github.io](https://allenmoench.github.io) |