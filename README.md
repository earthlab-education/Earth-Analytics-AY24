# Earth Analytics Program, Fall 2024 - Summer 2025

Welcome to the Earth Analytics Program! You will use this repository to ask questions about the class and the homework, review each others' work, and join in class discussions.

Contributors:
| Name | GitHub Username | Portfolio URL |
<<<<<<< HEAD
| -------- | ------------ | ------------- |
| Anna Poslednik | annaposlednik | [annaposlednik.github.io](https://annaposlednik.github.io) |

=======
| ---- | --------------- | ------------- |
| Randi Neff |BioNCphilic  | https://bioncphilic.github.io |
| Will Toon | WillToon | <a href="https://willtoon.github.io/" target="_blank">willtoon.github.io</a>
| Hannah Rieder | reidhan | [reidhan.github.io](https://reidhan.github.io/) |
| Atticus Baker| [atticusbaker](https://www.github.com/atticusbaker)|[atticusbaker.github.io/](https://atticusbaker.github.io/)  |
| Nolan Welsh |npwelsh  | [npwelsh.github.io](https://npwelsh.github.io/) |
| Thomas Stogoski | tjstogoski | [tjstogoski.github.io](https://tjstogoski.github.io) |
| Ana Maria Marangunic | amarangunic |[amarangunic.github.io](https://amarangunic.github.io)  |
| Erin Zimmerman | ZimmZone |[zimmzone.github.io](https://zimmzone.github.io)|
| Alison Post | akpost21  | [akpost21.github.io](https://akpost21.github.io/) |
| G. Paul Bailey | gpb3037 | https://gpb3037.github.io/ |
| Brian S. Yandell | [byandell](https://www.github.com/byandell) | [byandell.github.io](https://byandell.github.io) |
>>>>>>> 1d4995f9
<|MERGE_RESOLUTION|>--- conflicted
+++ resolved
@@ -4,12 +4,8 @@
 
 Contributors:
 | Name | GitHub Username | Portfolio URL |
-<<<<<<< HEAD
 | -------- | ------------ | ------------- |
 | Anna Poslednik | annaposlednik | [annaposlednik.github.io](https://annaposlednik.github.io) |
-
-=======
-| ---- | --------------- | ------------- |
 | Randi Neff |BioNCphilic  | https://bioncphilic.github.io |
 | Will Toon | WillToon | <a href="https://willtoon.github.io/" target="_blank">willtoon.github.io</a>
 | Hannah Rieder | reidhan | [reidhan.github.io](https://reidhan.github.io/) |
@@ -20,5 +16,4 @@
 | Erin Zimmerman | ZimmZone |[zimmzone.github.io](https://zimmzone.github.io)|
 | Alison Post | akpost21  | [akpost21.github.io](https://akpost21.github.io/) |
 | G. Paul Bailey | gpb3037 | https://gpb3037.github.io/ |
-| Brian S. Yandell | [byandell](https://www.github.com/byandell) | [byandell.github.io](https://byandell.github.io) |
->>>>>>> 1d4995f9
+| Brian S. Yandell | [byandell](https://www.github.com/byandell) | [byandell.github.io](https://byandell.github.io) |