# Earth Analytics Program, Fall 2024 - Summer 2025

Welcome to the Earth Analytics Program! You will use this repository to ask questions about the class and the homework, review each others' work, and join in class discussions.

Contributors:
| Name | GitHub Username | Portfolio URL |
| ---- | --------------- | ------------- |
<<<<<<< HEAD
| Nolan Welsh |npwelsh  | [npwelsh.github.io](https://npwelsh.github.io/) |
=======
| Thomas Stogoski | tjstogoski | [tjstogoski.github.io](https://tjstogoski.github.io) |
| Ana Maria Marangunic | amarangunic |[amarangunic.github.io](https://amarangunic.github.io)  |
>>>>>>> b0cd110d
| Erin Zimmerman | ZimmZone |[zimmzone.github.io](https://zimmzone.github.io)|
| Alison Post | akpost21  | [akpost21.github.io](akpost21.github.io) |
| G. Paul Bailey | gpb3037 | https://gpb3037.github.io/ |<|MERGE_RESOLUTION|>--- conflicted
+++ resolved
@@ -5,12 +5,9 @@
 Contributors:
 | Name | GitHub Username | Portfolio URL |
 | ---- | --------------- | ------------- |
-<<<<<<< HEAD
 | Nolan Welsh |npwelsh  | [npwelsh.github.io](https://npwelsh.github.io/) |
-=======
 | Thomas Stogoski | tjstogoski | [tjstogoski.github.io](https://tjstogoski.github.io) |
 | Ana Maria Marangunic | amarangunic |[amarangunic.github.io](https://amarangunic.github.io)  |
->>>>>>> b0cd110d
 | Erin Zimmerman | ZimmZone |[zimmzone.github.io](https://zimmzone.github.io)|
 | Alison Post | akpost21  | [akpost21.github.io](akpost21.github.io) |
 | G. Paul Bailey | gpb3037 | https://gpb3037.github.io/ |