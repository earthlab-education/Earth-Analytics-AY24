# Earth Analytics Program, Fall 2024 - Summer 2025

Welcome to the Earth Analytics Program! You will use this repository to ask questions about the class and the homework, review each others' work, and join in class discussions.

Contributors:
| Name | GitHub Username | Portfolio URL |
| ---- | --------------- | ------------- |
<<<<<<< HEAD
| Hannah Rieder | hanried | [hanried.github.io](https://hanried.github.io/) |
=======
| Zachary Decker | ZacharyCJDecker | [ZacharyCJDecker.github.io](https://zacharycjdecker.github.io/) |
>>>>>>> bb1518b7
| Nate Quarderer | nquarder | [nquarder.github.io](https://nquarder.github.io/) |
| Victoria Aragon  |VictoriAragon  | https://VictoriAragon.github.io |
| Randi Neff |BioNCphilic  | https://bioncphilic.github.io |
| Will Toon | WillToon | <a href="https://willtoon.github.io/" target="_blank">willtoon.github.io</a> |
| Atticus Baker| [atticusbaker](https://www.github.com/atticusbaker)|[atticusbaker.github.io/](https://atticusbaker.github.io/)  |
| Nolan Welsh |npwelsh  | [npwelsh.github.io](https://npwelsh.github.io/) |
| Thomas Stogoski | tjstogoski | [tjstogoski.github.io](https://tjstogoski.github.io) |
| Ana Maria Marangunic | amarangunic |[amarangunic.github.io](https://amarangunic.github.io)  |
| Erin Zimmerman | ZimmZone |[zimmzone.github.io](https://zimmzone.github.io)|
| Alison Post | akpost21  | [akpost21.github.io](https://akpost21.github.io/) |
| G. Paul Bailey | gpb3037 | https://gpb3037.github.io/ |
| Chris Quinn | cmq879 | [cmq879.github.io](https://cmq879.github.io/) |
| Brian S. Yandell | [byandell](https://www.github.com/byandell) | [byandell.github.io](https://byandell.github.io) |
| Lauren Alexandra | [lauren-alexandra](https://github.com/lauren-alexandra) | [lauren-alexandra.github.io](https://lauren-alexandra.github.io) |
| Allen-Michael Moench | [almo1024](https://www.github.com/allenmoench) | [allenmoench.github.io](https://allenmoench.github.io) |<|MERGE_RESOLUTION|>--- conflicted
+++ resolved
@@ -5,11 +5,8 @@
 Contributors:
 | Name | GitHub Username | Portfolio URL |
 | ---- | --------------- | ------------- |
-<<<<<<< HEAD
 | Hannah Rieder | hanried | [hanried.github.io](https://hanried.github.io/) |
-=======
 | Zachary Decker | ZacharyCJDecker | [ZacharyCJDecker.github.io](https://zacharycjdecker.github.io/) |
->>>>>>> bb1518b7
 | Nate Quarderer | nquarder | [nquarder.github.io](https://nquarder.github.io/) |
 | Victoria Aragon  |VictoriAragon  | https://VictoriAragon.github.io |
 | Randi Neff |BioNCphilic  | https://bioncphilic.github.io |
