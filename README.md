# Earth Analytics Program, Fall 2024 - Summer 2025

Welcome to the Earth Analytics Program! You will use this repository to ask questions about the class and the homework, review each others' work, and join in class discussions.

Contributors:
| Name | GitHub Username | Portfolio URL |
<<<<<<< HEAD
| ----- | ----- | ------------- |
| Atticus Baker| [atticusbaker](https://www.github.com/atticusbaker)|[atticusbaker.github.io/](https://atticusbaker.github.io/)  |
=======
| ---- | --------------- | ------------- |
| Nolan Welsh |npwelsh  | [npwelsh.github.io](https://npwelsh.github.io/) |
| Thomas Stogoski | tjstogoski | [tjstogoski.github.io](https://tjstogoski.github.io) |
| Ana Maria Marangunic | amarangunic |[amarangunic.github.io](https://amarangunic.github.io)  |
| Erin Zimmerman | ZimmZone |[zimmzone.github.io](https://zimmzone.github.io)|
| Alison Post | akpost21  | [akpost21.github.io](akpost21.github.io) |
| G. Paul Bailey | gpb3037 | https://gpb3037.github.io/ |
>>>>>>> dd79df8e
<|MERGE_RESOLUTION|>--- conflicted
+++ resolved
@@ -4,15 +4,11 @@
 
 Contributors:
 | Name | GitHub Username | Portfolio URL |
-<<<<<<< HEAD
 | ----- | ----- | ------------- |
 | Atticus Baker| [atticusbaker](https://www.github.com/atticusbaker)|[atticusbaker.github.io/](https://atticusbaker.github.io/)  |
-=======
-| ---- | --------------- | ------------- |
 | Nolan Welsh |npwelsh  | [npwelsh.github.io](https://npwelsh.github.io/) |
 | Thomas Stogoski | tjstogoski | [tjstogoski.github.io](https://tjstogoski.github.io) |
 | Ana Maria Marangunic | amarangunic |[amarangunic.github.io](https://amarangunic.github.io)  |
 | Erin Zimmerman | ZimmZone |[zimmzone.github.io](https://zimmzone.github.io)|
 | Alison Post | akpost21  | [akpost21.github.io](akpost21.github.io) |
-| G. Paul Bailey | gpb3037 | https://gpb3037.github.io/ |
->>>>>>> dd79df8e
+| G. Paul Bailey | gpb3037 | https://gpb3037.github.io/ |